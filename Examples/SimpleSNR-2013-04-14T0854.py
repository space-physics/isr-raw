#!/usr/bin/env python
"""
2013-04-14 08:54:54 UT event
"""
from datetime import datetime
from pytz import UTC
from matplotlib.pyplot import show
import seaborn as sns
sns.set_context('talk',1.5)
#
from isrutils.looper import simpleloop
#%% users param


P={'path':'~/data/2013-04-14/isr',
   'makeplot': [],
   'beamid': 64157,
   'acf': True,
   'vlimacf': (20,50),
   'zlim_pl': (None,None),
   'vlim_pl': (None,None),
   'samples': True,
<<<<<<< HEAD
   'odir': 'out/old',
=======
   'odir': 'out/trytimes',
>>>>>>> 34376598
   'vlim': (22,55),
   'zlim': (90, 400),
   'tlim': (datetime(2013,4,14,8,54,10,tzinfo=UTC),
            datetime(2013,4,14,8,54,50,tzinfo=UTC)),
  }
#%% iterate over list. Files are ID'd by file extension (See README.rst)
flist = (
'd0346834.dt3.h5', #long pulse
#'d0346834.dt0.h5', #alt code
#'d0346834.dt1.h5',
#'20130413.001_ac_30sec.h5',
#'20130413.001_lp_30sec.h5'
)

simpleloop(flist,P)

show()<|MERGE_RESOLUTION|>--- conflicted
+++ resolved
@@ -20,11 +20,7 @@
    'zlim_pl': (None,None),
    'vlim_pl': (None,None),
    'samples': True,
-<<<<<<< HEAD
-   'odir': 'out/old',
-=======
-   'odir': 'out/trytimes',
->>>>>>> 34376598
+   'odir': '',
    'vlim': (22,55),
    'zlim': (90, 400),
    'tlim': (datetime(2013,4,14,8,54,10,tzinfo=UTC),
