#!/usr/bin/env python
from isrutils import Path
from numpy.testing import run_module_suite
#
from isrutils.snrpower import (readpower_samples,readsnr_int,snrvtime_fit)
from isrutils.plots import plotsnr,plotsnr1d,plotsnrmesh
from isrutils.rawacf import readACF
from isrutils.plasmaline import readplasmaline

rdir = Path(__file__).parents[1]
name = 'test.dt3.h5'
path = rdir/'tests'
fn = path/name
<<<<<<< HEAD
=======
if not fn.is_file():
    with tarfile.open(str(fn) + '.xz','r') as f:
        f.extract(name,str(path))
>>>>>>> f076a9a8


P={'beamid':64157}

zlim=(200,300) #km

def test_readpowersnr():
    readpower_samples(fn,P['beamid'],zlim)

def test_readacf():
    readACF(fn,P)


if __name__ == '__main__':
    run_module_suite()<|MERGE_RESOLUTION|>--- conflicted
+++ resolved
@@ -1,4 +1,5 @@
 #!/usr/bin/env python
+import tarfile
 from isrutils import Path
 from numpy.testing import run_module_suite
 #
@@ -11,12 +12,6 @@
 name = 'test.dt3.h5'
 path = rdir/'tests'
 fn = path/name
-<<<<<<< HEAD
-=======
-if not fn.is_file():
-    with tarfile.open(str(fn) + '.xz','r') as f:
-        f.extract(name,str(path))
->>>>>>> f076a9a8
 
 
 P={'beamid':64157}
