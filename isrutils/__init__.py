from pathlib import Path
import pathvalidate
from xarray import DataArray
from h5py import Dataset
from dateutil.parser import parse
from numpy import atleast_1d, ndarray,ones,array
from datetime import datetime
from pytz import UTC


def writeplots(fg,t='',odir=None,ctxt='',ext='.png'):
    from matplotlib.pyplot import close

    if odir:
        odir = Path(odir).expanduser()
        odir.mkdir(parents=True,exist_ok=True)


        if isinstance(t,(DataArray)):
            t = datetime.fromtimestamp(t.item()/1e9, tz=UTC)
        elif isinstance(t,(float,int)): # UTC assume
            t = datetime.fromtimestamp(t/1e9, tz=UTC)

            #:-6 keeps up to millisecond if present.
        ppth = odir / pathvalidate.sanitize_filename(ctxt + str(t)[:-6] + ext,'-').replace(' ','')

        print(f'saving {ppth}')

        fg.savefig(str(ppth),dpi=100,bbox_inches='tight')

        close(fg)

def getazel(f,beamid):
    """
    f: h5py HDF5 handle
    beamid: integer beam id number

    returns: azimuth,elevation pair (degrees)
    """
    assert isinstance(beamid,int)

    azelrow = (f['/Setup/BeamcodeMap'][:,0] == beamid).nonzero()[0]
    assert azelrow.size == 1, 'each beam should have a unique az,el'

    azel = f['/Setup/BeamcodeMap'][azelrow,1:3]
    assert azel.size==2
    return azel

def ut2dt(ut) -> ndarray:
    assert isinstance(ut,ndarray) and ut.ndim in (1,2)

    if ut.ndim==1:
        T=ut
    elif ut.ndim==2:
        T=ut[:,0]
    #return array([datetime64(int(t*1e3),'ms') for t in T]) # datetime64 is too buggy as of Numpy 1.11 and xarray 0.7
    return array([datetime.fromtimestamp(t,tz=UTC) for t in T])


def str2dt(tstr) -> list:
    """
    converts parseable string to datetime, pass other suitable types back through.
    FIXME: assumes all elements are of same type as first element.
    can't just do list comprehension in case all None
    """
    tstr = atleast_1d(tstr)
    assert tstr.ndim == 1

    ut = []

    for t in tstr:
        if t is None or isinstance(t,datetime):
            ut.append(t)
        elif isinstance(t,str):
            ut.append(parse(t))
        elif isinstance(t,(float,int)):
            ut.append(datetime.fromtimestamp(t,tz=UTC))
        else:
            raise TypeError(f'unknown data type {ut[0].dtype}')

    return ut

def findstride(beammat:Dataset, bid:int) -> bool:
    assert isinstance(bid,int)
    assert beammat.ndim==2
    # NOTE: Pre-2013 files have distinct rows, so touch each value in beamcode!

    return beammat[:]==bid

def filekey(f):
    # detect old and new HDF5 AMISR files
    if   '/Raw11/Raw/PulsesIntegrated' in f:        # new 2013
        return '/Raw11/Raw'
    elif '/Raw11/RawData/PulsesIntegrated' in f:    # old 2011
        return '/Raw11/RawData'
    elif '/RAW10/Data/Samples' in f:                # older 2007
        return '/RAW10/Data/'
    elif '/S/Data/PulsesIntegrated' in f:
        return '/S/Data'
    else:
        raise KeyError('not an old or new file?')

def ftype(fn):
    """
    returns file type i.e.  'dt0','dt1','dt2','dt3'
    """
    return Path(fn).stem.rsplit('.',1)[-1]

def expfn(fn):
    """
    returns text string based on file suffix
    """
    ft = ftype(fn)

    if ft   == 'dt0':
        return 'alternating code'
    elif ft == 'dt1':
        return 'downshift plasma line'
    elif ft == 'dt2':
        return 'upshift plasma line'
    elif ft == 'dt3':
        return 'long pulse'
    else:
<<<<<<< HEAD
        ValueError(f'unknown file type {ft}')
=======
        raise ValueError(f'unknown file type {ft}')
>>>>>>> 2962736b

def cliptlim(t,tlim):
    assert isinstance(t,ndarray) and t.ndim==1
    assert len(tlim) == 2
    # FIXME what if tlim has 'NaT'?  as of Numpy 1.11, only Pandas understands NaT with .isnull()
    tind = ones(t.size,dtype=bool)

    if tlim[0] is not None:
        tind &= tlim[0] <= t
    if tlim[1] is not None:
        tind &= t <= tlim[1]

    return t[tind],tind<|MERGE_RESOLUTION|>--- conflicted
+++ resolved
@@ -1,7 +1,6 @@
 from pathlib import Path
 import pathvalidate
 from xarray import DataArray
-from h5py import Dataset
 from dateutil.parser import parse
 from numpy import atleast_1d, ndarray,ones,array
 from datetime import datetime
@@ -30,7 +29,7 @@
 
         close(fg)
 
-def getazel(f,beamid):
+def getazel(f,beamid:int):
     """
     f: h5py HDF5 handle
     beamid: integer beam id number
@@ -121,11 +120,7 @@
     elif ft == 'dt3':
         return 'long pulse'
     else:
-<<<<<<< HEAD
-        ValueError(f'unknown file type {ft}')
-=======
         raise ValueError(f'unknown file type {ft}')
->>>>>>> 2962736b
 
 def cliptlim(t,tlim):
     assert isinstance(t,ndarray) and t.ndim==1
